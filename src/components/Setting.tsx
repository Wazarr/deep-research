"use client";
import {
  useLayoutEffect,
  useState,
  useCallback,
  useMemo,
  type ReactNode,
  useEffect,
} from "react";
import { useTranslation } from "react-i18next";
import { usePWAInstall } from "react-use-pwa-install";
import { RefreshCw, CircleHelp, MonitorDown } from "lucide-react";
import { zodResolver } from "@hookform/resolvers/zod";
import { useForm } from "react-hook-form";
import { z } from "zod";
import { toast } from "sonner";
import { Password } from "@/components/Internal/PasswordInput";
import {
  Dialog,
  DialogContent,
  DialogDescription,
  DialogHeader,
  DialogFooter,
  DialogTitle,
} from "@/components/ui/dialog";
import { Tabs, TabsContent, TabsList, TabsTrigger } from "@/components/ui/tabs";
import {
  Form,
  FormControl,
  FormField,
  FormItem,
  FormLabel,
} from "@/components/ui/form";
import { Input } from "@/components/ui/input";
import {
  Select,
  SelectContent,
  SelectGroup,
  SelectItem,
  SelectTrigger,
  SelectLabel,
  SelectValue,
} from "@/components/ui/select";
import { Button } from "@/components/ui/button";
import { Label } from "@/components/ui/label";
import { Slider } from "@/components/ui/slider";
import {
  Tooltip,
  TooltipContent,
  TooltipProvider,
  TooltipTrigger,
} from "@/components/ui/tooltip";
import useModel from "@/hooks/useModelList";
import { useSettingStore } from "@/store/setting";
import {
  GEMINI_BASE_URL,
  OPENROUTER_BASE_URL,
  OPENAI_BASE_URL,
  ANTHROPIC_BASE_URL,
  DEEPSEEK_BASE_URL,
  XAI_BASE_URL,
  MISTRAL_BASE_URL,
  POLLINATIONS_BASE_URL,
  OLLAMA_BASE_URL,
  TAVILY_BASE_URL,
  FIRECRAWL_BASE_URL,
  EXA_BASE_URL,
  BOCHA_BASE_URL,
  SEARXNG_BASE_URL,
} from "@/constants/urls";
import locales from "@/constants/locales";
import {
  filterThinkingModelList,
  filterNetworkingModelList,
  filterOpenRouterModelList,
  filterDeepSeekModelList,
  filterOpenAIModelList,
  filterMistralModelList,
  filterPollinationsModelList,
  getCustomModelList,
} from "@/utils/model";
import { researchStore } from "@/utils/storage";
import { cn } from "@/utils/style";
import { omit, capitalize } from "radash";

type SettingProps = {
  open: boolean;
  onClose: () => void;
};

const BUILD_MODE = process.env.NEXT_PUBLIC_BUILD_MODE;
const VERSION = process.env.NEXT_PUBLIC_VERSION;
const DISABLED_AI_PROVIDER = process.env.NEXT_PUBLIC_DISABLED_AI_PROVIDER || "";
const DISABLED_SEARCH_PROVIDER =
  process.env.NEXT_PUBLIC_DISABLED_SEARCH_PROVIDER || "";
const MODEL_LIST = process.env.NEXT_PUBLIC_MODEL_LIST || "";

const formSchema = z.object({
  provider: z.string(),
  mode: z.string().optional(),
  apiKey: z.string().optional(),
  apiProxy: z.string().optional(),
  thinkingModel: z.string().optional(),
  networkingModel: z.string().optional(),
  openRouterApiKey: z.string().optional(),
  openRouterApiProxy: z.string().optional(),
  openRouterThinkingModel: z.string().optional(),
  openRouterNetworkingModel: z.string().optional(),
  openAIApiKey: z.string().optional(),
  openAIApiProxy: z.string().optional(),
  openAIThinkingModel: z.string().optional(),
  openAINetworkingModel: z.string().optional(),
  anthropicApiKey: z.string().optional(),
  anthropicApiProxy: z.string().optional(),
  anthropicThinkingModel: z.string().optional(),
  anthropicNetworkingModel: z.string().optional(),
  deepseekApiKey: z.string().optional(),
  deepseekApiProxy: z.string().optional(),
  deepseekThinkingModel: z.string().optional(),
  deepseekNetworkingModel: z.string().optional(),
  xAIApiKey: z.string().optional(),
  xAIApiProxy: z.string().optional(),
  xAIThinkingModel: z.string().optional(),
  xAINetworkingModel: z.string().optional(),
  mistralApiKey: z.string().optional(),
  mistralApiProxy: z.string().optional(),
  mistralThinkingModel: z.string().optional(),
  mistralNetworkingModel: z.string().optional(),
  azureApiKey: z.string().optional(),
  azureResourceName: z.string().optional(),
  azureApiVersion: z.string().optional(),
  azureThinkingModel: z.string().optional(),
  azureNetworkingModel: z.string().optional(),
  openAICompatibleApiKey: z.string().optional(),
  openAICompatibleApiProxy: z.string().optional(),
  openAICompatibleThinkingModel: z.string().optional(),
  openAICompatibleNetworkingModel: z.string().optional(),
  pollinationsApiProxy: z.string().optional(),
  pollinationsThinkingModel: z.string().optional(),
  pollinationsNetworkingModel: z.string().optional(),
  ollamaApiProxy: z.string().optional(),
  ollamaThinkingModel: z.string().optional(),
  ollamaNetworkingModel: z.string().optional(),
  accessPassword: z.string().optional(),
  enableSearch: z.string(),
  searchProvider: z.string().optional(),
  tavilyApiKey: z.string().optional(),
  tavilyApiProxy: z.string().optional(),
  firecrawlApiKey: z.string().optional(),
  firecrawlApiProxy: z.string().optional(),
  exaApiKey: z.string().optional(),
  exaApiProxy: z.string().optional(),
  bochaApiKey: z.string().optional(),
  bochaApiProxy: z.string().optional(),
  searxngApiProxy: z.string().optional(),
  searxngScope: z.string().optional(),
  parallelSearch: z.number().min(1).max(5),
  searchMaxResult: z.number().min(1).max(10),
  language: z.string().optional(),
  theme: z.string().optional(),
  debug: z.string().optional(),
});

function convertModelName(name: string) {
  return name
    .replaceAll("/", "-")
    .split("-")
    .map((word) => capitalize(word))
    .join(" ");
}

let preLoading = false;

function HelpTip({ children, tip }: { children: ReactNode; tip: string }) {
  const [open, setOpen] = useState<boolean>(false);
  const handleOpen = () => {
    setOpen(true);
    setTimeout(() => {
      setOpen(false);
    }, 2000);
  };

  return (
    <div className="flex items-center">
      <span className="flex-1">{children}</span>
      <TooltipProvider delayDuration={100}>
        <Tooltip open={open} onOpenChange={(opened) => setOpen(opened)}>
          <TooltipTrigger asChild>
            <CircleHelp
              className="cursor-help w-4 h-4 ml-1 opacity-50 max-sm:ml-0"
              onClick={(ev) => {
                ev.preventDefault();
                ev.stopPropagation();
                handleOpen();
              }}
            />
          </TooltipTrigger>
          <TooltipContent className="max-w-52">
            <p>{tip}</p>
          </TooltipContent>
        </Tooltip>
      </TooltipProvider>
    </div>
  );
}

function Setting({ open, onClose }: SettingProps) {
  const { t } = useTranslation();
  const { mode, provider, searchProvider, update } = useSettingStore();
  const { modelList, refresh } = useModel();
  const pwaInstall = usePWAInstall();
  const [unprotected, setUnprotected] = useState<boolean>(false);
  const [isRefreshing, setIsRefreshing] = useState<boolean>(false);

  const thinkingModelList = useMemo(() => {
    const { provider } = useSettingStore.getState();
    if (provider === "google") {
      return filterThinkingModelList(modelList);
    } else if (provider === "openrouter") {
      return filterOpenRouterModelList(modelList);
    } else if (provider === "deepseek") {
      return filterDeepSeekModelList(modelList);
    } else if (provider === "mistral") {
      return filterMistralModelList(modelList);
    } else if (provider === "pollinations") {
      return filterPollinationsModelList(modelList);
    }
    return [[], modelList];
  }, [modelList]);
  const networkingModelList = useMemo(() => {
    const { provider } = useSettingStore.getState();
    if (provider === "google") {
      return filterNetworkingModelList(modelList);
    } else if (provider === "openrouter") {
      return filterOpenRouterModelList(modelList);
    } else if (provider === "openai") {
      return filterOpenAIModelList(modelList);
    } else if (provider === "mistral") {
      return filterMistralModelList(modelList);
    } else if (provider === "pollinations") {
      return filterPollinationsModelList(modelList);
    }
    return [[], modelList];
  }, [modelList]);

  const form = useForm<z.infer<typeof formSchema>>({
    resolver: zodResolver(formSchema),
    defaultValues: async () => {
      return new Promise((resolve) => {
        const state = useSettingStore.getState();
        resolve({ ...omit(state, ["update"]) });
      });
    },
  });

  const isDisabledAIProvider = useCallback(
    (provider: string) => {
      const disabledAIProviders =
        mode === "proxy" && DISABLED_AI_PROVIDER.length > 0
          ? DISABLED_AI_PROVIDER.split(",")
          : [];
      return disabledAIProviders.includes(provider);
    },
    [mode]
  );

  const isDisabledAIModel = useCallback(
    (model: string) => {
      if (mode === "local") return false;
      const { availableModelList, disabledModelList } = getCustomModelList(
        MODEL_LIST.length > 0 ? MODEL_LIST.split(",") : []
      );
      const isAvailableModel = availableModelList.some(
        (availableModel) => availableModel === model
      );
      if (isAvailableModel) return false;
      if (disabledModelList.includes("all")) return true;
      return disabledModelList.some((disabledModel) => disabledModel === model);
    },
    [mode]
  );

  const isDisabledSearchProvider = useCallback(
    (provider: string) => {
      const disabledSearchProviders =
        mode === "proxy" && DISABLED_SEARCH_PROVIDER.length > 0
          ? DISABLED_SEARCH_PROVIDER.split(",")
          : [];
      return disabledSearchProviders.includes(provider);
    },
    [mode]
  );

  const installPWA = async () => {
    if ("serviceWorker" in navigator) {
      await window.serwist?.register();
    }
    if (pwaInstall) await pwaInstall();
  };

  function handleClose(open: boolean) {
    if (!open) onClose();
  }

  function handleSubmit(values: z.infer<typeof formSchema>) {
    update(values);
    onClose();
  }

  const fetchModelList = useCallback(async () => {
    const { provider } = useSettingStore.getState();
    try {
      setIsRefreshing(true);
      await refresh(provider);
    } finally {
      setIsRefreshing(false);
    }
  }, [refresh]);

  function handleModeChange(mode: string) {
    update({ mode });
  }

  async function handleProviderChange(provider: string) {
    update({ provider });
    await fetchModelList();
  }

  async function handleSearchProviderChange(searchProvider: string) {
    update({ searchProvider });
  }

  async function updateSetting(key: string, value?: string | number) {
    update({ [key]: value });
    await fetchModelList();
  }

  function handleReset() {
    toast.warning(t("setting.resetSetting"), {
      description: t("setting.resetSettingWarning"),
      duration: 5000,
      action: {
        label: t("setting.confirm"),
        onClick: async () => {
          const { reset } = useSettingStore.getState();
          reset();
          await researchStore.clear();
        },
      },
    });
  }

  useEffect(() => {
    if (modelList.length > 0) {
      const { accessPassword } = useSettingStore.getState();
      if (accessPassword === "") setUnprotected(true);
    }
  }, [modelList]);

  useLayoutEffect(() => {
    if (open && !preLoading) {
      preLoading = true;
      fetchModelList();
    }
  }, [open, fetchModelList]);

  useLayoutEffect(() => {
    if (open && mode === "") {
      const { apiKey, accessPassword, update } = useSettingStore.getState();
      const requestMode = !apiKey && accessPassword ? "proxy" : "local";
      update({ mode: requestMode });
      form.setValue("mode", requestMode);
    }
  }, [open, mode, form]);

  return (
    <Dialog open={open} onOpenChange={handleClose}>
      <DialogContent className="max-w-md print:hidden">
        <DialogHeader>
          <DialogTitle>{t("setting.title")}</DialogTitle>
          <DialogDescription>{t("setting.description")}</DialogDescription>
        </DialogHeader>
        <Form {...form}>
          <form className="space-y-4">
            <Tabs defaultValue="llm">
              <TabsList className="w-full mb-2">
                <TabsTrigger className="w-1/3" value="llm">
                  {t("setting.model")}
                </TabsTrigger>
                <TabsTrigger className="w-1/3" value="search">
                  {t("setting.search")}
                </TabsTrigger>
                <TabsTrigger className="w-1/3" value="general">
                  {t("setting.general")}
                </TabsTrigger>
              </TabsList>
              <TabsContent className="space-y-4" value="llm">
                <div className={BUILD_MODE === "export" ? "hidden" : ""}>
                  <FormField
                    control={form.control}
                    name="mode"
                    render={({ field }) => (
                      <FormItem className="from-item">
                        <FormLabel className="col-span-1">
                          <HelpTip tip={t("setting.modeTip")}>
                            {t("setting.mode")}
                          </HelpTip>
                        </FormLabel>
                        <FormControl>
                          <Select
                            value={field.value}
                            onValueChange={(value) => {
                              field.onChange(value);
                              handleModeChange(value);
                            }}
                          >
                            <SelectTrigger className="col-span-3">
                              <SelectValue />
                            </SelectTrigger>
                            <SelectContent className="max-sm:max-h-48">
                              <SelectItem value="local">
                                {t("setting.local")}
                              </SelectItem>
                              <SelectItem value="proxy">
                                {t("setting.proxy")}
                              </SelectItem>
                            </SelectContent>
                          </Select>
                        </FormControl>
                      </FormItem>
                    )}
                  />
                </div>
                <FormField
                  control={form.control}
                  name="provider"
                  render={({ field }) => (
                    <FormItem className="from-item">
                      <FormLabel className="col-span-1">
                        <HelpTip tip={t("setting.providerTip")}>
                          {t("setting.provider")}
                        </HelpTip>
                      </FormLabel>
                      <FormControl>
                        <Select
                          value={field.value}
                          onValueChange={(value) => {
                            field.onChange(value);
                            handleProviderChange(value);
                          }}
                        >
                          <SelectTrigger className="col-span-3">
                            <SelectValue />
                          </SelectTrigger>
                          <SelectContent className="max-sm:max-h-72">
                            {!isDisabledAIProvider("google") ? (
                              <SelectItem value="google">
                                Google AI Studio
                              </SelectItem>
                            ) : null}
                            {!isDisabledAIProvider("openai") ? (
                              <SelectItem value="openai">OpenAI</SelectItem>
                            ) : null}
                            {!isDisabledAIProvider("anthropic") ? (
                              <SelectItem value="anthropic">
                                Anthropic
                              </SelectItem>
                            ) : null}
                            {!isDisabledAIProvider("deepseek") ? (
                              <SelectItem value="deepseek">DeepSeek</SelectItem>
                            ) : null}
                            {!isDisabledAIProvider("xai") ? (
                              <SelectItem value="xai">xAI Grok</SelectItem>
                            ) : null}
                            {!isDisabledAIProvider("mistral") ? (
                              <SelectItem value="mistral">Mistral</SelectItem>
                            ) : null}
                            {!isDisabledAIProvider("azure") ? (
                              <SelectItem value="azure">
                                Azure OpenAI
                              </SelectItem>
                            ) : null}
                            {!isDisabledAIProvider("openrouter") ? (
                              <SelectItem value="openrouter">
                                OpenRouter
                              </SelectItem>
                            ) : null}
                            {!isDisabledAIProvider("openaicompatible") ? (
                              <SelectItem value="openaicompatible">
                                {t("setting.openAICompatible")}
                              </SelectItem>
                            ) : null}
                            {!isDisabledAIProvider("pollinations") ? (
                              <SelectItem value="pollinations">
                                Pollinations ({t("setting.free")})
                              </SelectItem>
                            ) : null}
                            {!isDisabledAIProvider("ollama") ? (
                              <SelectItem value="ollama">Ollama</SelectItem>
                            ) : null}
                          </SelectContent>
                        </Select>
                      </FormControl>
                    </FormItem>
                  )}
                />
                <div className={mode === "proxy" ? "hidden" : ""}>
                  <div
                    className={cn("space-y-4", {
                      hidden: provider !== "google",
                    })}
                  >
                    <FormField
                      control={form.control}
                      name="apiKey"
                      render={({ field }) => (
                        <FormItem className="from-item">
                          <FormLabel className="col-span-1">
                            {t("setting.apiKeyLabel")}
                            <span className="ml-1 text-red-500 max-sm:hidden">
                              *
                            </span>
                          </FormLabel>
                          <FormControl className="col-span-3">
                            <Password
                              type="text"
                              placeholder={t("setting.apiKeyPlaceholder")}
                              {...field}
                              onBlur={() =>
                                updateSetting(
                                  "apiKey",
                                  form.getValues("apiKey")
                                )
                              }
                            />
                          </FormControl>
                        </FormItem>
                      )}
                    />
                    <FormField
                      control={form.control}
                      name="apiProxy"
                      render={({ field }) => (
                        <FormItem className="from-item">
                          <FormLabel className="col-span-1">
                            {t("setting.apiUrlLabel")}
                          </FormLabel>
                          <FormControl className="col-span-3">
                            <Input
                              placeholder={GEMINI_BASE_URL}
                              {...field}
                              onBlur={() =>
                                updateSetting(
                                  "apiProxy",
                                  form.getValues("apiProxy")
                                )
                              }
                            />
                          </FormControl>
                        </FormItem>
                      )}
                    />
                  </div>
                  <div
                    className={cn("space-y-4", {
                      hidden: provider !== "openrouter",
                    })}
                  >
                    <FormField
                      control={form.control}
                      name="openRouterApiKey"
                      render={({ field }) => (
                        <FormItem className="from-item">
                          <FormLabel className="col-span-1">
                            {t("setting.apiKeyLabel")}
                            <span className="ml-1 text-red-500 max-sm:hidden">
                              *
                            </span>
                          </FormLabel>
                          <FormControl className="col-span-3">
                            <Password
                              type="text"
                              placeholder={t("setting.apiKeyPlaceholder")}
                              {...field}
                              onBlur={() =>
                                updateSetting(
                                  "openRouterApiKey",
                                  form.getValues("openRouterApiKey")
                                )
                              }
                            />
                          </FormControl>
                        </FormItem>
                      )}
                    />
                    <FormField
                      control={form.control}
                      name="openRouterApiProxy"
                      render={({ field }) => (
                        <FormItem className="from-item">
                          <FormLabel className="col-span-1">
                            {t("setting.apiUrlLabel")}
                          </FormLabel>
                          <FormControl className="col-span-3">
                            <Input
                              placeholder={OPENROUTER_BASE_URL}
                              {...field}
                              onBlur={() =>
                                updateSetting(
                                  "openRouterApiProxy",
                                  form.getValues("openRouterApiProxy")
                                )
                              }
                            />
                          </FormControl>
                        </FormItem>
                      )}
                    />
                  </div>
                  <div
                    className={cn("space-y-4", {
                      hidden: provider !== "openai",
                    })}
                  >
                    <FormField
                      control={form.control}
                      name="openAIApiKey"
                      render={({ field }) => (
                        <FormItem className="from-item">
                          <FormLabel className="col-span-1">
                            {t("setting.apiKeyLabel")}
                            <span className="ml-1 text-red-500 max-sm:hidden">
                              *
                            </span>
                          </FormLabel>
                          <FormControl className="col-span-3">
                            <Password
                              type="text"
                              placeholder={t("setting.apiKeyPlaceholder")}
                              {...field}
                              onBlur={() =>
                                updateSetting(
                                  "openAIApiKey",
                                  form.getValues("openAIApiKey")
                                )
                              }
                            />
                          </FormControl>
                        </FormItem>
                      )}
                    />
                    <FormField
                      control={form.control}
                      name="openAIApiProxy"
                      render={({ field }) => (
                        <FormItem className="from-item">
                          <FormLabel className="col-span-1">
                            {t("setting.apiUrlLabel")}
                          </FormLabel>
                          <FormControl className="col-span-3">
                            <Input
                              placeholder={OPENAI_BASE_URL}
                              {...field}
                              onBlur={() =>
                                updateSetting(
                                  "openAIApiProxy",
                                  form.getValues("openAIApiProxy")
                                )
                              }
                            />
                          </FormControl>
                        </FormItem>
                      )}
                    />
                  </div>
                  <div
                    className={cn("space-y-4", {
                      hidden: provider !== "anthropic",
                    })}
                  >
                    <FormField
                      control={form.control}
                      name="anthropicApiKey"
                      render={({ field }) => (
                        <FormItem className="from-item">
                          <FormLabel className="col-span-1">
                            {t("setting.apiKeyLabel")}
                            <span className="ml-1 text-red-500 max-sm:hidden">
                              *
                            </span>
                          </FormLabel>
                          <FormControl className="col-span-3">
                            <Password
                              type="text"
                              placeholder={t("setting.apiKeyPlaceholder")}
                              {...field}
                              onBlur={() =>
                                updateSetting(
                                  "anthropicApiKey",
                                  form.getValues("anthropicApiKey")
                                )
                              }
                            />
                          </FormControl>
                        </FormItem>
                      )}
                    />
                    <FormField
                      control={form.control}
                      name="anthropicApiProxy"
                      render={({ field }) => (
                        <FormItem className="from-item">
                          <FormLabel className="col-span-1">
                            {t("setting.apiUrlLabel")}
                          </FormLabel>
                          <FormControl className="col-span-3">
                            <Input
                              placeholder={ANTHROPIC_BASE_URL}
                              {...field}
                              onBlur={() =>
                                updateSetting(
                                  "anthropicApiProxy",
                                  form.getValues("anthropicApiProxy")
                                )
                              }
                            />
                          </FormControl>
                        </FormItem>
                      )}
                    />
                  </div>
                  <div
                    className={cn("space-y-4", {
                      hidden: provider !== "deepseek",
                    })}
                  >
                    <FormField
                      control={form.control}
                      name="deepseekApiKey"
                      render={({ field }) => (
                        <FormItem className="from-item">
                          <FormLabel className="col-span-1">
                            {t("setting.apiKeyLabel")}
                            <span className="ml-1 text-red-500 max-sm:hidden">
                              *
                            </span>
                          </FormLabel>
                          <FormControl className="col-span-3">
                            <Password
                              type="text"
                              placeholder={t("setting.apiKeyPlaceholder")}
                              {...field}
                              onBlur={() =>
                                updateSetting(
                                  "deepseekApiKey",
                                  form.getValues("deepseekApiKey")
                                )
                              }
                            />
                          </FormControl>
                        </FormItem>
                      )}
                    />
                    <FormField
                      control={form.control}
                      name="deepseekApiProxy"
                      render={({ field }) => (
                        <FormItem className="from-item">
                          <FormLabel className="col-span-1">
                            {t("setting.apiUrlLabel")}
                          </FormLabel>
                          <FormControl className="col-span-3">
                            <Input
                              placeholder={DEEPSEEK_BASE_URL}
                              {...field}
                              onBlur={() =>
                                updateSetting(
                                  "deepseekApiProxy",
                                  form.getValues("deepseekApiProxy")
                                )
                              }
                            />
                          </FormControl>
                        </FormItem>
                      )}
                    />
                  </div>
                  <div
                    className={cn("space-y-4", {
                      hidden: provider !== "xai",
                    })}
                  >
                    <FormField
                      control={form.control}
                      name="xAIApiKey"
                      render={({ field }) => (
                        <FormItem className="from-item">
                          <FormLabel className="col-span-1">
                            {t("setting.apiKeyLabel")}
                            <span className="ml-1 text-red-500 max-sm:hidden">
                              *
                            </span>
                          </FormLabel>
                          <FormControl className="col-span-3">
                            <Password
                              type="text"
                              placeholder={t("setting.apiKeyPlaceholder")}
                              {...field}
                              onBlur={() =>
                                updateSetting(
                                  "xAIApiKey",
                                  form.getValues("xAIApiKey")
                                )
                              }
                            />
                          </FormControl>
                        </FormItem>
                      )}
                    />
                    <FormField
                      control={form.control}
                      name="xAIApiProxy"
                      render={({ field }) => (
                        <FormItem className="from-item">
                          <FormLabel className="col-span-1">
                            {t("setting.apiUrlLabel")}
                          </FormLabel>
                          <FormControl className="col-span-3">
                            <Input
                              placeholder={XAI_BASE_URL}
                              {...field}
                              onBlur={() =>
                                updateSetting(
                                  "xAIApiProxy",
                                  form.getValues("xAIApiProxy")
                                )
                              }
                            />
                          </FormControl>
                        </FormItem>
                      )}
                    />
                  </div>
                  <div
                    className={cn("space-y-4", {
                      hidden: provider !== "mistral",
                    })}
                  >
                    <FormField
                      control={form.control}
                      name="mistralApiKey"
                      render={({ field }) => (
                        <FormItem className="from-item">
                          <FormLabel className="col-span-1">
                            {t("setting.apiKeyLabel")}
                            <span className="ml-1 text-red-500 max-sm:hidden">
                              *
                            </span>
                          </FormLabel>
                          <FormControl className="col-span-3">
                            <Password
                              type="text"
                              placeholder={t("setting.apiKeyPlaceholder")}
                              {...field}
                              onBlur={() =>
                                updateSetting(
                                  "mistralApiKey",
                                  form.getValues("mistralApiKey")
                                )
                              }
                            />
                          </FormControl>
                        </FormItem>
                      )}
                    />
                    <FormField
                      control={form.control}
                      name="mistralApiProxy"
                      render={({ field }) => (
                        <FormItem className="from-item">
                          <FormLabel className="col-span-1">
                            {t("setting.apiUrlLabel")}
                          </FormLabel>
                          <FormControl className="col-span-3">
                            <Input
                              placeholder={MISTRAL_BASE_URL}
                              {...field}
                              onBlur={() =>
                                updateSetting(
                                  "mistralApiProxy",
                                  form.getValues("mistralApiProxy")
                                )
                              }
                            />
                          </FormControl>
                        </FormItem>
                      )}
                    />
                  </div>
                  <div
                    className={cn("space-y-4", {
                      hidden: provider !== "azure",
                    })}
                  >
                    <FormField
                      control={form.control}
                      name="azureApiKey"
                      render={({ field }) => (
                        <FormItem className="from-item">
                          <FormLabel className="col-span-1">
                            {t("setting.apiKeyLabel")}
                            <span className="ml-1 text-red-500 max-sm:hidden">
                              *
                            </span>
                          </FormLabel>
                          <FormControl className="col-span-3">
                            <Password
                              type="text"
                              placeholder={t("setting.apiKeyPlaceholder")}
                              {...field}
                              onBlur={() =>
                                updateSetting(
                                  "azureApiKey",
                                  form.getValues("azureApiKey")
                                )
                              }
                            />
                          </FormControl>
                        </FormItem>
                      )}
                    />
                    <FormField
                      control={form.control}
                      name="azureResourceName"
                      render={({ field }) => (
                        <FormItem className="from-item">
                          <FormLabel className="col-span-1">
                            {t("setting.resourceNameLabel")}
                            <span className="ml-1 text-red-500 max-sm:hidden">
                              *
                            </span>
                          </FormLabel>
                          <FormControl className="col-span-3">
                            <Input
                              placeholder={t("setting.resourceNamePlaceholder")}
                              {...field}
                              onBlur={() =>
                                updateSetting(
                                  "azureResourceName",
                                  form.getValues("azureResourceName")
                                )
                              }
                            />
                          </FormControl>
                        </FormItem>
                      )}
                    />
                    <FormField
                      control={form.control}
                      name="azureApiVersion"
                      render={({ field }) => (
                        <FormItem className="from-item">
                          <FormLabel className="col-span-1">
                            {t("setting.apiVersionLabel")}
                          </FormLabel>
                          <FormControl className="col-span-3">
                            <Input
                              placeholder={t("setting.apiVersionPlaceholder")}
                              {...field}
                              onBlur={() =>
                                updateSetting(
                                  "azureApiVersion",
                                  form.getValues("azureApiVersion")
                                )
                              }
                            />
                          </FormControl>
                        </FormItem>
                      )}
                    />
                  </div>
                  <div
                    className={cn("space-y-4", {
                      hidden: provider !== "openaicompatible",
                    })}
                  >
                    <FormField
                      control={form.control}
                      name="openAICompatibleApiKey"
                      render={({ field }) => (
                        <FormItem className="from-item">
                          <FormLabel className="col-span-1">
                            {t("setting.apiKeyLabel")}
                            <span className="ml-1 text-red-500 max-sm:hidden">
                              *
                            </span>
                          </FormLabel>
                          <FormControl className="col-span-3">
                            <Password
                              type="text"
                              placeholder={t("setting.apiKeyPlaceholder")}
                              {...field}
                              onBlur={() =>
                                updateSetting(
                                  "openAICompatibleApiKey",
                                  form.getValues("openAICompatibleApiKey")
                                )
                              }
                            />
                          </FormControl>
                        </FormItem>
                      )}
                    />
                    <FormField
                      control={form.control}
                      name="openAICompatibleApiProxy"
                      render={({ field }) => (
                        <FormItem className="from-item">
                          <FormLabel className="col-span-1">
                            {t("setting.apiUrlLabel")}
                          </FormLabel>
                          <FormControl className="col-span-3">
                            <Input
                              placeholder={t("setting.apiUrlPlaceholder")}
                              {...field}
                              onBlur={() =>
                                updateSetting(
                                  "openAICompatibleApiProxy",
                                  form.getValues("openAICompatibleApiProxy")
                                )
                              }
                            />
                          </FormControl>
                        </FormItem>
                      )}
                    />
                  </div>
                  <div
                    className={cn("space-y-4", {
                      hidden: provider !== "pollinations",
                    })}
                  >
                    <FormField
                      control={form.control}
                      name="pollinationsApiProxy"
                      render={({ field }) => (
                        <FormItem className="from-item">
                          <FormLabel className="col-span-1">
                            {t("setting.apiUrlLabel")}
                          </FormLabel>
                          <FormControl className="col-span-3">
                            <Input
                              placeholder={POLLINATIONS_BASE_URL}
                              {...field}
                              onBlur={() =>
                                updateSetting(
                                  "pollinationsApiProxy",
                                  form.getValues("pollinationsApiProxy")
                                )
                              }
                            />
                          </FormControl>
                        </FormItem>
                      )}
                    />
                  </div>
                  <div
                    className={cn("space-y-4", {
                      hidden: provider !== "ollama",
                    })}
                  >
                    <FormField
                      control={form.control}
                      name="ollamaApiProxy"
                      render={({ field }) => (
                        <FormItem className="from-item">
                          <FormLabel className="col-span-1">
                            {t("setting.apiUrlLabel")}
                          </FormLabel>
                          <FormControl className="col-span-3">
                            <Input
                              placeholder={OLLAMA_BASE_URL}
                              {...field}
                              onBlur={() =>
                                updateSetting(
                                  "ollamaApiProxy",
                                  form.getValues("ollamaApiProxy")
                                )
                              }
                            />
                          </FormControl>
                        </FormItem>
                      )}
                    />
                  </div>
                </div>
                <div
                  className={cn("space-y-4", {
                    hidden: mode === "local" || BUILD_MODE === "export",
                  })}
                >
                  <FormField
                    control={form.control}
                    name="accessPassword"
                    render={({ field }) => (
                      <FormItem className="from-item">
                        <FormLabel className="col-span-1">
                          <HelpTip tip={t("setting.accessPasswordTip")}>
                            {t("setting.accessPassword")}
                            {!unprotected ? (
                              <span className="ml-1 text-red-500 max-sm:hidden">
                                *
                              </span>
                            ) : null}
                          </HelpTip>
                        </FormLabel>
                        <FormControl className="col-span-3">
                          <Password
                            type="text"
                            placeholder={t("setting.accessPasswordPlaceholder")}
                            disabled={unprotected}
                            {...field}
                            onBlur={() =>
                              updateSetting(
                                "accessPassword",
                                form.getValues("accessPassword")
                              )
                            }
                          />
                        </FormControl>
                      </FormItem>
                    )}
                  />
                </div>
                <div
                  className={cn("space-y-4", {
                    hidden: provider !== "google",
                  })}
                >
                  <FormField
                    control={form.control}
                    name="thinkingModel"
                    render={({ field }) => (
                      <FormItem className="from-item">
                        <FormLabel className="col-span-1">
                          <HelpTip tip={t("setting.thinkingModelTip")}>
                            {t("setting.thinkingModel")}
                            <span className="ml-1 text-red-500 max-sm:hidden">
                              *
                            </span>
                          </HelpTip>
                        </FormLabel>
                        <FormControl>
                          <div className="col-span-3 w-full">
                            <Select
                              value={field.value}
                              onValueChange={field.onChange}
                            >
                              <SelectTrigger
                                className={cn({
                                  hidden: modelList.length === 0,
                                })}
                              >
                                <SelectValue
                                  placeholder={t(
                                    "setting.modelListLoadingPlaceholder"
                                  )}
                                />
                              </SelectTrigger>
                              <SelectContent className="max-sm:max-h-72">
                                {thinkingModelList[0].length > 0 ? (
                                  <SelectGroup>
                                    <SelectLabel>
                                      {t("setting.recommendedModels")}
                                    </SelectLabel>
                                    {thinkingModelList[0].map((name) => {
                                      return !isDisabledAIModel(name) ? (
                                        <SelectItem key={name} value={name}>
                                          {convertModelName(name)}
                                        </SelectItem>
                                      ) : null;
                                    })}
                                  </SelectGroup>
                                ) : null}
                                <SelectGroup>
                                  <SelectLabel>
                                    {t("setting.basicModels")}
                                  </SelectLabel>
                                  {thinkingModelList[1].map((name) => {
                                    return !isDisabledAIModel(name) ? (
                                      <SelectItem key={name} value={name}>
                                        {convertModelName(name)}
                                      </SelectItem>
                                    ) : null;
                                  })}
                                </SelectGroup>
                              </SelectContent>
                            </Select>
                            <Button
                              className={cn("w-full", {
                                hidden: modelList.length > 0,
                              })}
                              type="button"
                              variant="outline"
                              disabled={isRefreshing}
                              onClick={() => fetchModelList()}
                            >
                              {isRefreshing ? (
                                <>
                                  <RefreshCw className="animate-spin" />{" "}
                                  {t("setting.modelListLoading")}
                                </>
                              ) : (
                                <>
                                  <RefreshCw /> {t("setting.refresh")}
                                </>
                              )}
                            </Button>
                          </div>
                        </FormControl>
                      </FormItem>
                    )}
                  />
                  <FormField
                    control={form.control}
                    name="networkingModel"
                    render={({ field }) => (
                      <FormItem className="from-item">
                        <FormLabel className="col-span-1">
                          <HelpTip tip={t("setting.networkingModelTip")}>
                            {t("setting.networkingModel")}
                            <span className="ml-1 text-red-500 max-sm:hidden">
                              *
                            </span>
                          </HelpTip>
                        </FormLabel>
                        <FormControl>
                          <div className="col-span-3 w-full">
                            <Select
                              value={field.value}
                              onValueChange={field.onChange}
                            >
                              <SelectTrigger
                                className={cn({
                                  hidden: modelList.length === 0,
                                })}
                              >
                                <SelectValue
                                  placeholder={t(
                                    "setting.modelListLoadingPlaceholder"
                                  )}
                                />
                              </SelectTrigger>
                              <SelectContent className="max-sm:max-h-72">
                                {networkingModelList[0].length > 0 ? (
                                  <SelectGroup>
                                    <SelectLabel>
                                      {t("setting.recommendedModels")}
                                    </SelectLabel>
                                    {networkingModelList[0].map((name) => {
                                      return !isDisabledAIModel(name) ? (
                                        <SelectItem key={name} value={name}>
                                          {convertModelName(name)}
                                        </SelectItem>
                                      ) : null;
                                    })}
                                  </SelectGroup>
                                ) : null}
                                <SelectGroup>
                                  <SelectLabel>
                                    {t("setting.basicModels")}
                                  </SelectLabel>
                                  {networkingModelList[1].map((name) => {
                                    return !isDisabledAIModel(name) ? (
                                      <SelectItem key={name} value={name}>
                                        {convertModelName(name)}
                                      </SelectItem>
                                    ) : null;
                                  })}
                                </SelectGroup>
                              </SelectContent>
                            </Select>
                            <Button
                              className={cn("w-full", {
                                hidden: modelList.length > 0,
                              })}
                              type="button"
                              variant="outline"
                              disabled={isRefreshing}
                              onClick={() => fetchModelList()}
                            >
                              {isRefreshing ? (
                                <>
                                  <RefreshCw className="animate-spin" />{" "}
                                  {t("setting.modelListLoading")}
                                </>
                              ) : (
                                <>
                                  <RefreshCw /> {t("setting.refresh")}
                                </>
                              )}
                            </Button>
                          </div>
                        </FormControl>
                      </FormItem>
                    )}
                  />
                </div>
                <div
                  className={cn("space-y-4", {
                    hidden: provider !== "openrouter",
                  })}
                >
                  <FormField
                    control={form.control}
                    name="openRouterThinkingModel"
                    render={({ field }) => (
                      <FormItem className="from-item">
                        <FormLabel className="col-span-1">
                          <HelpTip tip={t("setting.thinkingModelTip")}>
                            {t("setting.thinkingModel")}
                            <span className="ml-1 text-red-500 max-sm:hidden">
                              *
                            </span>
                          </HelpTip>
                        </FormLabel>
                        <FormControl>
                          <div className="col-span-3 w-full">
                            <Select
                              value={field.value}
                              onValueChange={field.onChange}
                            >
                              <SelectTrigger
                                className={cn({
                                  hidden: modelList.length === 0,
                                })}
                              >
                                <SelectValue
                                  placeholder={t(
                                    "setting.modelListLoadingPlaceholder"
                                  )}
                                />
                              </SelectTrigger>
                              <SelectContent className="max-sm:max-h-72">
                                {thinkingModelList[0].length > 0 ? (
                                  <SelectGroup>
                                    <SelectLabel>
                                      {t("setting.recommendedModels")}
                                    </SelectLabel>
                                    {thinkingModelList[0].map((name) => {
                                      return !isDisabledAIModel(name) ? (
                                        <SelectItem key={name} value={name}>
                                          {convertModelName(name)}
                                        </SelectItem>
                                      ) : null;
                                    })}
                                  </SelectGroup>
                                ) : null}
                                <SelectGroup>
                                  <SelectLabel>
                                    {t("setting.basicModels")}
                                  </SelectLabel>
                                  {thinkingModelList[1].map((name) => {
                                    return !isDisabledAIModel(name) ? (
                                      <SelectItem key={name} value={name}>
                                        {convertModelName(name)}
                                      </SelectItem>
                                    ) : null;
                                  })}
                                </SelectGroup>
                              </SelectContent>
                            </Select>
                            <Button
                              className={cn("w-full", {
                                hidden: modelList.length > 0,
                              })}
                              type="button"
                              variant="outline"
                              disabled={isRefreshing}
                              onClick={() => fetchModelList()}
                            >
                              {isRefreshing ? (
                                <>
                                  <RefreshCw className="animate-spin" />{" "}
                                  {t("setting.modelListLoading")}
                                </>
                              ) : (
                                <>
                                  <RefreshCw /> {t("setting.refresh")}
                                </>
                              )}
                            </Button>
                          </div>
                        </FormControl>
                      </FormItem>
                    )}
                  />
                  <FormField
                    control={form.control}
                    name="openRouterNetworkingModel"
                    render={({ field }) => (
                      <FormItem className="from-item">
                        <FormLabel className="col-span-1">
                          <HelpTip tip={t("setting.networkingModelTip")}>
                            {t("setting.networkingModel")}
                            <span className="ml-1 text-red-500 max-sm:hidden">
                              *
                            </span>
                          </HelpTip>
                        </FormLabel>
                        <FormControl>
                          <div className="col-span-3 w-full">
                            <Select
                              value={field.value}
                              onValueChange={field.onChange}
                            >
                              <SelectTrigger
                                className={cn({
                                  hidden: modelList.length === 0,
                                })}
                              >
                                <SelectValue
                                  placeholder={t(
                                    "setting.modelListLoadingPlaceholder"
                                  )}
                                />
                              </SelectTrigger>
                              <SelectContent className="max-sm:max-h-72">
                                {networkingModelList[0].length > 0 ? (
                                  <SelectGroup>
                                    <SelectLabel>
                                      {t("setting.recommendedModels")}
                                    </SelectLabel>
                                    {networkingModelList[0].map((name) => {
                                      return !isDisabledAIModel(name) ? (
                                        <SelectItem key={name} value={name}>
                                          {convertModelName(name)}
                                        </SelectItem>
                                      ) : null;
                                    })}
                                  </SelectGroup>
                                ) : null}
                                <SelectGroup>
                                  <SelectLabel>
                                    {t("setting.basicModels")}
                                  </SelectLabel>
                                  {networkingModelList[1].map((name) => {
                                    return !isDisabledAIModel(name) ? (
                                      <SelectItem key={name} value={name}>
                                        {convertModelName(name)}
                                      </SelectItem>
                                    ) : null;
                                  })}
                                </SelectGroup>
                              </SelectContent>
                            </Select>
                            <Button
                              className={cn("w-full", {
                                hidden: modelList.length > 0,
                              })}
                              type="button"
                              variant="outline"
                              disabled={isRefreshing}
                              onClick={() => fetchModelList()}
                            >
                              {isRefreshing ? (
                                <>
                                  <RefreshCw className="animate-spin" />{" "}
                                  {t("setting.modelListLoading")}
                                </>
                              ) : (
                                <>
                                  <RefreshCw /> {t("setting.refresh")}
                                </>
                              )}
                            </Button>
                          </div>
                        </FormControl>
                      </FormItem>
                    )}
                  />
                </div>
                <div
                  className={cn("space-y-4", {
                    hidden: provider !== "openai",
                  })}
                >
                  <FormField
                    control={form.control}
                    name="openAIThinkingModel"
                    render={({ field }) => (
                      <FormItem className="from-item">
                        <FormLabel className="col-span-1">
                          <HelpTip tip={t("setting.thinkingModelTip")}>
                            {t("setting.thinkingModel")}
                            <span className="ml-1 text-red-500 max-sm:hidden">
                              *
                            </span>
                          </HelpTip>
                        </FormLabel>
                        <FormControl>
                          <div className="col-span-3 w-full">
                            <Select
                              value={field.value}
                              onValueChange={field.onChange}
                            >
                              <SelectTrigger
                                className={cn({
                                  hidden: modelList.length === 0,
                                })}
                              >
                                <SelectValue
                                  placeholder={t(
                                    "setting.modelListLoadingPlaceholder"
                                  )}
                                />
                              </SelectTrigger>
                              <SelectContent className="max-sm:max-h-72">
                                {thinkingModelList[0].length > 0 ? (
                                  <SelectGroup>
                                    <SelectLabel>
                                      {t("setting.recommendedModels")}
                                    </SelectLabel>
                                    {thinkingModelList[0].map((name) => {
                                      return !isDisabledAIModel(name) ? (
                                        <SelectItem key={name} value={name}>
                                          {convertModelName(name)}
                                        </SelectItem>
                                      ) : null;
                                    })}
                                  </SelectGroup>
                                ) : null}
                                <SelectGroup>
                                  <SelectLabel>
                                    {t("setting.basicModels")}
                                  </SelectLabel>
                                  {thinkingModelList[1].map((name) => {
                                    return !isDisabledAIModel(name) ? (
                                      <SelectItem key={name} value={name}>
                                        {convertModelName(name)}
                                      </SelectItem>
                                    ) : null;
                                  })}
                                </SelectGroup>
                              </SelectContent>
                            </Select>
                            <Button
                              className={cn("w-full", {
                                hidden: modelList.length > 0,
                              })}
                              type="button"
                              variant="outline"
                              disabled={isRefreshing}
                              onClick={() => fetchModelList()}
                            >
                              {isRefreshing ? (
                                <>
                                  <RefreshCw className="animate-spin" />{" "}
                                  {t("setting.modelListLoading")}
                                </>
                              ) : (
                                <>
                                  <RefreshCw /> {t("setting.refresh")}
                                </>
                              )}
                            </Button>
                          </div>
                        </FormControl>
                      </FormItem>
                    )}
                  />
                  <FormField
                    control={form.control}
                    name="openAINetworkingModel"
                    render={({ field }) => (
                      <FormItem className="from-item">
                        <FormLabel className="col-span-1">
                          <HelpTip tip={t("setting.networkingModelTip")}>
                            {t("setting.networkingModel")}
                            <span className="ml-1 text-red-500 max-sm:hidden">
                              *
                            </span>
                          </HelpTip>
                        </FormLabel>
                        <FormControl>
                          <div className="col-span-3 w-full">
                            <Select
                              value={field.value}
                              onValueChange={field.onChange}
                            >
                              <SelectTrigger
                                className={cn({
                                  hidden: modelList.length === 0,
                                })}
                              >
                                <SelectValue
                                  placeholder={t(
                                    "setting.modelListLoadingPlaceholder"
                                  )}
                                />
                              </SelectTrigger>
                              <SelectContent className="max-sm:max-h-72">
                                {networkingModelList[0].length > 0 ? (
                                  <SelectGroup>
                                    <SelectLabel>
                                      {t("setting.recommendedModels")}
                                    </SelectLabel>
                                    {networkingModelList[0].map((name) => {
                                      return !isDisabledAIModel(name) ? (
                                        <SelectItem key={name} value={name}>
                                          {convertModelName(name)}
                                        </SelectItem>
                                      ) : null;
                                    })}
                                  </SelectGroup>
                                ) : null}
                                <SelectGroup>
                                  <SelectLabel>
                                    {t("setting.basicModels")}
                                  </SelectLabel>
                                  {networkingModelList[1].map((name) => {
                                    return !isDisabledAIModel(name) ? (
                                      <SelectItem key={name} value={name}>
                                        {convertModelName(name)}
                                      </SelectItem>
                                    ) : null;
                                  })}
                                </SelectGroup>
                              </SelectContent>
                            </Select>
                            <Button
                              className={cn("w-full", {
                                hidden: modelList.length > 0,
                              })}
                              type="button"
                              variant="outline"
                              disabled={isRefreshing}
                              onClick={() => fetchModelList()}
                            >
                              {isRefreshing ? (
                                <>
                                  <RefreshCw className="animate-spin" />{" "}
                                  {t("setting.modelListLoading")}
                                </>
                              ) : (
                                <>
                                  <RefreshCw /> {t("setting.refresh")}
                                </>
                              )}
                            </Button>
                          </div>
                        </FormControl>
                      </FormItem>
                    )}
                  />
                </div>
                <div
                  className={cn("space-y-4", {
                    hidden: provider !== "anthropic",
                  })}
                >
                  <FormField
                    control={form.control}
                    name="anthropicThinkingModel"
                    render={({ field }) => (
                      <FormItem className="from-item">
                        <FormLabel className="col-span-1">
                          <HelpTip tip={t("setting.thinkingModelTip")}>
                            {t("setting.thinkingModel")}
                            <span className="ml-1 text-red-500 max-sm:hidden">
                              *
                            </span>
                          </HelpTip>
                        </FormLabel>
                        <FormControl>
                          <div className="col-span-3 w-full">
                            <Select
                              value={field.value}
                              onValueChange={field.onChange}
                            >
                              <SelectTrigger
                                className={cn({
                                  hidden: modelList.length === 0,
                                })}
                              >
                                <SelectValue
                                  placeholder={t(
                                    "setting.modelListLoadingPlaceholder"
                                  )}
                                />
                              </SelectTrigger>
                              <SelectContent className="max-sm:max-h-72">
                                {modelList.map((name) => {
                                  return !isDisabledAIModel(name) ? (
                                    <SelectItem key={name} value={name}>
                                      {convertModelName(name)}
                                    </SelectItem>
                                  ) : null;
                                })}
                              </SelectContent>
                            </Select>
                            <Button
                              className={cn("w-full", {
                                hidden: modelList.length > 0,
                              })}
                              type="button"
                              variant="outline"
                              disabled={isRefreshing}
                              onClick={() => fetchModelList()}
                            >
                              {isRefreshing ? (
                                <>
                                  <RefreshCw className="animate-spin" />{" "}
                                  {t("setting.modelListLoading")}
                                </>
                              ) : (
                                <>
                                  <RefreshCw /> {t("setting.refresh")}
                                </>
                              )}
                            </Button>
                          </div>
                        </FormControl>
                      </FormItem>
                    )}
                  />
                  <FormField
                    control={form.control}
                    name="anthropicNetworkingModel"
                    render={({ field }) => (
                      <FormItem className="from-item">
                        <FormLabel className="col-span-1">
                          <HelpTip tip={t("setting.networkingModelTip")}>
                            {t("setting.networkingModel")}
                            <span className="ml-1 text-red-500 max-sm:hidden">
                              *
                            </span>
                          </HelpTip>
                        </FormLabel>
                        <FormControl>
                          <div className="col-span-3 w-full">
                            <Select
                              value={field.value}
                              onValueChange={field.onChange}
                            >
                              <SelectTrigger
                                className={cn({
                                  hidden: modelList.length === 0,
                                })}
                              >
                                <SelectValue
                                  placeholder={t(
                                    "setting.modelListLoadingPlaceholder"
                                  )}
                                />
                              </SelectTrigger>
                              <SelectContent className="max-sm:max-h-72">
                                {modelList.map((name) => {
                                  return !isDisabledAIModel(name) ? (
                                    <SelectItem key={name} value={name}>
                                      {convertModelName(name)}
                                    </SelectItem>
                                  ) : null;
                                })}
                              </SelectContent>
                            </Select>
                            <Button
                              className={cn("w-full", {
                                hidden: modelList.length > 0,
                              })}
                              type="button"
                              variant="outline"
                              disabled={isRefreshing}
                              onClick={() => fetchModelList()}
                            >
                              {isRefreshing ? (
                                <>
                                  <RefreshCw className="animate-spin" />{" "}
                                  {t("setting.modelListLoading")}
                                </>
                              ) : (
                                <>
                                  <RefreshCw /> {t("setting.refresh")}
                                </>
                              )}
                            </Button>
                          </div>
                        </FormControl>
                      </FormItem>
                    )}
                  />
                </div>
                <div
                  className={cn("space-y-4", {
                    hidden: provider !== "deepseek",
                  })}
                >
                  <FormField
                    control={form.control}
                    name="deepseekThinkingModel"
                    render={({ field }) => (
                      <FormItem className="from-item">
                        <FormLabel className="col-span-1">
                          <HelpTip tip={t("setting.thinkingModelTip")}>
                            {t("setting.thinkingModel")}
                            <span className="ml-1 text-red-500 max-sm:hidden">
                              *
                            </span>
                          </HelpTip>
                        </FormLabel>
                        <FormControl>
                          <div className="col-span-3 w-full">
                            <Select
                              value={field.value}
                              onValueChange={field.onChange}
                            >
                              <SelectTrigger
                                className={cn({
                                  hidden: modelList.length === 0,
                                })}
                              >
                                <SelectValue
                                  placeholder={t(
                                    "setting.modelListLoadingPlaceholder"
                                  )}
                                />
                              </SelectTrigger>
                              <SelectContent className="max-sm:max-h-72">
                                {thinkingModelList[0].length > 0 ? (
                                  <SelectGroup>
                                    <SelectLabel>
                                      {t("setting.recommendedModels")}
                                    </SelectLabel>
                                    {thinkingModelList[0].map((name) => {
                                      return !isDisabledAIModel(name) ? (
                                        <SelectItem key={name} value={name}>
                                          {convertModelName(name)}
                                        </SelectItem>
                                      ) : null;
                                    })}
                                  </SelectGroup>
                                ) : null}
                                <SelectGroup>
                                  <SelectLabel>
                                    {t("setting.basicModels")}
                                  </SelectLabel>
                                  {thinkingModelList[1].map((name) => {
                                    return !isDisabledAIModel(name) ? (
                                      <SelectItem key={name} value={name}>
                                        {convertModelName(name)}
                                      </SelectItem>
                                    ) : null;
                                  })}
                                </SelectGroup>
                              </SelectContent>
                            </Select>
                            <Button
                              className={cn("w-full", {
                                hidden: modelList.length > 0,
                              })}
                              type="button"
                              variant="outline"
                              disabled={isRefreshing}
                              onClick={() => fetchModelList()}
                            >
                              {isRefreshing ? (
                                <>
                                  <RefreshCw className="animate-spin" />{" "}
                                  {t("setting.modelListLoading")}
                                </>
                              ) : (
                                <>
                                  <RefreshCw /> {t("setting.refresh")}
                                </>
                              )}
                            </Button>
                          </div>
                        </FormControl>
                      </FormItem>
                    )}
                  />
                  <FormField
                    control={form.control}
                    name="deepseekNetworkingModel"
                    render={({ field }) => (
                      <FormItem className="from-item">
                        <FormLabel className="col-span-1">
                          <HelpTip tip={t("setting.networkingModelTip")}>
                            {t("setting.networkingModel")}
                            <span className="ml-1 text-red-500 max-sm:hidden">
                              *
                            </span>
                          </HelpTip>
                        </FormLabel>
                        <FormControl>
                          <div className="col-span-3 w-full">
                            <Select
                              value={field.value}
                              onValueChange={field.onChange}
                            >
                              <SelectTrigger
                                className={cn({
                                  hidden: modelList.length === 0,
                                })}
                              >
                                <SelectValue
                                  placeholder={t(
                                    "setting.modelListLoadingPlaceholder"
                                  )}
                                />
                              </SelectTrigger>
                              <SelectContent className="max-sm:max-h-72">
                                {networkingModelList[0].length > 0 ? (
                                  <SelectGroup>
                                    <SelectLabel>
                                      {t("setting.recommendedModels")}
                                    </SelectLabel>
                                    {networkingModelList[0].map((name) => {
                                      return !isDisabledAIModel(name) ? (
                                        <SelectItem key={name} value={name}>
                                          {convertModelName(name)}
                                        </SelectItem>
                                      ) : null;
                                    })}
                                  </SelectGroup>
                                ) : null}
                                <SelectGroup>
                                  <SelectLabel>
                                    {t("setting.basicModels")}
                                  </SelectLabel>
                                  {networkingModelList[1].map((name) => {
                                    return !isDisabledAIModel(name) ? (
                                      <SelectItem key={name} value={name}>
                                        {convertModelName(name)}
                                      </SelectItem>
                                    ) : null;
                                  })}
                                </SelectGroup>
                              </SelectContent>
                            </Select>
                            <Button
                              className={cn("w-full", {
                                hidden: modelList.length > 0,
                              })}
                              type="button"
                              variant="outline"
                              disabled={isRefreshing}
                              onClick={() => fetchModelList()}
                            >
                              {isRefreshing ? (
                                <>
                                  <RefreshCw className="animate-spin" />{" "}
                                  {t("setting.modelListLoading")}
                                </>
                              ) : (
                                <>
                                  <RefreshCw /> {t("setting.refresh")}
                                </>
                              )}
                            </Button>
                          </div>
                        </FormControl>
                      </FormItem>
                    )}
                  />
                </div>
                <div
                  className={cn("space-y-4", {
                    hidden: provider !== "xai",
                  })}
                >
                  <FormField
                    control={form.control}
                    name="xAIThinkingModel"
                    render={({ field }) => (
                      <FormItem className="from-item">
                        <FormLabel className="col-span-1">
                          <HelpTip tip={t("setting.thinkingModelTip")}>
                            {t("setting.thinkingModel")}
                            <span className="ml-1 text-red-500 max-sm:hidden">
                              *
                            </span>
                          </HelpTip>
                        </FormLabel>
                        <FormControl>
                          <div className="col-span-3 w-full">
                            <Select
                              value={field.value}
                              onValueChange={field.onChange}
                            >
                              <SelectTrigger
                                className={cn({
                                  hidden: modelList.length === 0,
                                })}
                              >
                                <SelectValue
                                  placeholder={t(
                                    "setting.modelListLoadingPlaceholder"
                                  )}
                                />
                              </SelectTrigger>
                              <SelectContent className="max-sm:max-h-72">
                                {modelList.map((name) => {
                                  return !isDisabledAIModel(name) ? (
                                    <SelectItem key={name} value={name}>
                                      {convertModelName(name)}
                                    </SelectItem>
                                  ) : null;
                                })}
                              </SelectContent>
                            </Select>
                            <Button
                              className={cn("w-full", {
                                hidden: modelList.length > 0,
                              })}
                              type="button"
                              variant="outline"
                              disabled={isRefreshing}
                              onClick={() => fetchModelList()}
                            >
                              {isRefreshing ? (
                                <>
                                  <RefreshCw className="animate-spin" />{" "}
                                  {t("setting.modelListLoading")}
                                </>
                              ) : (
                                <>
                                  <RefreshCw /> {t("setting.refresh")}
                                </>
                              )}
                            </Button>
                          </div>
                        </FormControl>
                      </FormItem>
                    )}
                  />
                  <FormField
                    control={form.control}
                    name="xAINetworkingModel"
                    render={({ field }) => (
                      <FormItem className="from-item">
                        <FormLabel className="col-span-1">
                          <HelpTip tip={t("setting.networkingModelTip")}>
                            {t("setting.networkingModel")}
                            <span className="ml-1 text-red-500 max-sm:hidden">
                              *
                            </span>
                          </HelpTip>
                        </FormLabel>
                        <FormControl>
                          <div className="col-span-3 w-full">
                            <Select
                              value={field.value}
                              onValueChange={field.onChange}
                            >
                              <SelectTrigger
                                className={cn({
                                  hidden: modelList.length === 0,
                                })}
                              >
                                <SelectValue
                                  placeholder={t(
                                    "setting.modelListLoadingPlaceholder"
                                  )}
                                />
                              </SelectTrigger>
                              <SelectContent className="max-sm:max-h-72">
                                {modelList.map((name) => {
                                  return !isDisabledAIModel(name) ? (
                                    <SelectItem key={name} value={name}>
                                      {convertModelName(name)}
                                    </SelectItem>
                                  ) : null;
                                })}
                              </SelectContent>
                            </Select>
                            <Button
                              className={cn("w-full", {
                                hidden: modelList.length > 0,
                              })}
                              type="button"
                              variant="outline"
                              disabled={isRefreshing}
                              onClick={() => fetchModelList()}
                            >
                              {isRefreshing ? (
                                <>
                                  <RefreshCw className="animate-spin" />{" "}
                                  {t("setting.modelListLoading")}
                                </>
                              ) : (
                                <>
                                  <RefreshCw /> {t("setting.refresh")}
                                </>
                              )}
                            </Button>
                          </div>
                        </FormControl>
                      </FormItem>
                    )}
                  />
                </div>
                <div
                  className={cn("space-y-4", {
                    hidden: provider !== "mistral",
                  })}
                >
                  <FormField
                    control={form.control}
                    name="mistralThinkingModel"
                    render={({ field }) => (
                      <FormItem className="from-item">
                        <FormLabel className="col-span-1">
                          <HelpTip tip={t("setting.thinkingModelTip")}>
                            {t("setting.thinkingModel")}
                            <span className="ml-1 text-red-500 max-sm:hidden">
                              *
                            </span>
                          </HelpTip>
                        </FormLabel>
                        <FormControl>
                          <div className="col-span-3 w-full">
                            <Select
                              value={field.value}
                              onValueChange={field.onChange}
                            >
                              <SelectTrigger
                                className={cn({
                                  hidden: modelList.length === 0,
                                })}
                              >
                                <SelectValue
                                  placeholder={t(
                                    "setting.modelListLoadingPlaceholder"
                                  )}
                                />
                              </SelectTrigger>
                              <SelectContent className="max-sm:max-h-72">
                                {thinkingModelList[0].length > 0 ? (
                                  <SelectGroup>
                                    <SelectLabel>
                                      {t("setting.recommendedModels")}
                                    </SelectLabel>
                                    {thinkingModelList[0].map((name) => {
                                      return !isDisabledAIModel(name) ? (
                                        <SelectItem key={name} value={name}>
                                          {convertModelName(name)}
                                        </SelectItem>
                                      ) : null;
                                    })}
                                  </SelectGroup>
                                ) : null}
                                <SelectGroup>
                                  <SelectLabel>
                                    {t("setting.basicModels")}
                                  </SelectLabel>
                                  {thinkingModelList[1].map((name) => {
                                    return !isDisabledAIModel(name) ? (
                                      <SelectItem key={name} value={name}>
                                        {convertModelName(name)}
                                      </SelectItem>
                                    ) : null;
                                  })}
                                </SelectGroup>
                              </SelectContent>
                            </Select>
                            <Button
                              className={cn("w-full", {
                                hidden: modelList.length > 0,
                              })}
                              type="button"
                              variant="outline"
                              disabled={isRefreshing}
                              onClick={() => fetchModelList()}
                            >
                              {isRefreshing ? (
                                <>
                                  <RefreshCw className="animate-spin" />{" "}
                                  {t("setting.modelListLoading")}
                                </>
                              ) : (
                                <>
                                  <RefreshCw /> {t("setting.refresh")}
                                </>
                              )}
                            </Button>
                          </div>
                        </FormControl>
                      </FormItem>
                    )}
                  />
                  <FormField
                    control={form.control}
                    name="mistralNetworkingModel"
                    render={({ field }) => (
                      <FormItem className="from-item">
                        <FormLabel className="col-span-1">
                          <HelpTip tip={t("setting.networkingModelTip")}>
                            {t("setting.networkingModel")}
                            <span className="ml-1 text-red-500 max-sm:hidden">
                              *
                            </span>
                          </HelpTip>
                        </FormLabel>
                        <FormControl>
                          <div className="col-span-3 w-full">
                            <Select
                              value={field.value}
                              onValueChange={field.onChange}
                            >
                              <SelectTrigger
                                className={cn({
                                  hidden: modelList.length === 0,
                                })}
                              >
                                <SelectValue
                                  placeholder={t(
                                    "setting.modelListLoadingPlaceholder"
                                  )}
                                />
                              </SelectTrigger>
                              <SelectContent className="max-sm:max-h-72">
                                {networkingModelList[0].length > 0 ? (
                                  <SelectGroup>
                                    <SelectLabel>
                                      {t("setting.recommendedModels")}
                                    </SelectLabel>
                                    {networkingModelList[0].map((name) => {
                                      return !isDisabledAIModel(name) ? (
                                        <SelectItem key={name} value={name}>
                                          {convertModelName(name)}
                                        </SelectItem>
                                      ) : null;
                                    })}
                                  </SelectGroup>
                                ) : null}
                                <SelectGroup>
                                  <SelectLabel>
                                    {t("setting.basicModels")}
                                  </SelectLabel>
                                  {networkingModelList[1].map((name) => {
                                    return !isDisabledAIModel(name) ? (
                                      <SelectItem key={name} value={name}>
                                        {convertModelName(name)}
                                      </SelectItem>
                                    ) : null;
                                  })}
                                </SelectGroup>
                              </SelectContent>
                            </Select>
                            <Button
                              className={cn("w-full", {
                                hidden: modelList.length > 0,
                              })}
                              type="button"
                              variant="outline"
                              disabled={isRefreshing}
                              onClick={() => fetchModelList()}
                            >
                              {isRefreshing ? (
                                <>
                                  <RefreshCw className="animate-spin" />{" "}
                                  {t("setting.modelListLoading")}
                                </>
                              ) : (
                                <>
                                  <RefreshCw /> {t("setting.refresh")}
                                </>
                              )}
                            </Button>
                          </div>
                        </FormControl>
                      </FormItem>
                    )}
                  />
                </div>
                <div
                  className={cn("space-y-4", {
                    hidden: provider !== "azure",
                  })}
                >
                  <FormField
                    control={form.control}
                    name="azureThinkingModel"
                    render={({ field }) => (
                      <FormItem className="from-item">
                        <FormLabel className="col-span-1">
                          <HelpTip tip={t("setting.thinkingModelTip")}>
                            {t("setting.thinkingModel")}
                            <span className="ml-1 text-red-500 max-sm:hidden">
                              *
                            </span>
                          </HelpTip>
                        </FormLabel>
                        <FormControl>
                          <div className="col-span-3 w-full">
                            <Input
                              placeholder={t("setting.modelListPlaceholder")}
                              {...field}
                            />
                          </div>
                        </FormControl>
                      </FormItem>
                    )}
                  />
                  <FormField
                    control={form.control}
                    name="azureNetworkingModel"
                    render={({ field }) => (
                      <FormItem className="from-item">
                        <FormLabel className="col-span-1">
                          <HelpTip tip={t("setting.networkingModelTip")}>
                            {t("setting.networkingModel")}
                            <span className="ml-1 text-red-500 max-sm:hidden">
                              *
                            </span>
                          </HelpTip>
                        </FormLabel>
                        <FormControl>
                          <div className="col-span-3 w-full">
                            <Input
                              placeholder={t("setting.modelListPlaceholder")}
                              {...field}
                            />
                          </div>
                        </FormControl>
                      </FormItem>
                    )}
                  />
                </div>
                <div
                  className={cn("space-y-4", {
                    hidden: provider !== "openaicompatible",
                  })}
                >
                  <FormField
                    control={form.control}
                    name="openAICompatibleThinkingModel"
                    render={({ field }) => (
                      <FormItem className="from-item">
                        <FormLabel className="col-span-1">
                          <HelpTip tip={t("setting.thinkingModelTip")}>
                            {t("setting.thinkingModel")}
                            <span className="ml-1 text-red-500 max-sm:hidden">
                              *
                            </span>
                          </HelpTip>
                        </FormLabel>
                        <FormControl>
                          <div className="col-span-3 flex gap-2">
                            <Input
                              className={cn("flex-1", {
                                hidden: modelList.length > 0,
                              })}
                              placeholder={t("setting.modelListPlaceholder")}
                              {...field}
                            />
                            <div
                              className={cn("flex-1", {
                                hidden: modelList.length === 0,
                              })}
                            >
                              <Select
                                defaultValue={field.value}
                                onValueChange={field.onChange}
                              >
                                <SelectTrigger>
                                  <SelectValue
                                    placeholder={t(
                                      "setting.modelListLoadingPlaceholder"
                                    )}
                                  />
                                </SelectTrigger>
                                <SelectContent className="max-sm:max-h-72">
                                  {modelList.map((name) => {
                                    return !isDisabledAIModel(name) ? (
                                      <SelectItem key={name} value={name}>
                                        {convertModelName(name)}
                                      </SelectItem>
                                    ) : null;
                                  })}
                                </SelectContent>
                              </Select>
                            </div>
                            <Button
                              type="button"
                              variant="outline"
                              size="icon"
                              disabled={isRefreshing}
                              onClick={() => fetchModelList()}
                            >
                              <RefreshCw
                                className={isRefreshing ? "animate-spin" : ""}
                              />
                            </Button>
                          </div>
                        </FormControl>
                      </FormItem>
                    )}
                  />
                  <FormField
                    control={form.control}
                    name="openAICompatibleNetworkingModel"
                    render={({ field }) => (
                      <FormItem className="from-item">
                        <FormLabel className="col-span-1">
                          <HelpTip tip={t("setting.networkingModelTip")}>
                            {t("setting.networkingModel")}
                            <span className="ml-1 text-red-500 max-sm:hidden">
                              *
                            </span>
                          </HelpTip>
                        </FormLabel>
                        <FormControl>
                          <div className="col-span-3 w-full flex gap-2">
                            <Input
                              className={cn("flex-1", {
                                hidden: modelList.length > 0,
                              })}
                              placeholder={t("setting.modelListPlaceholder")}
                              {...field}
                            />
                            <div
                              className={cn("flex-1", {
                                hidden: modelList.length === 0,
                              })}
                            >
                              <Select
                                defaultValue={field.value}
                                onValueChange={field.onChange}
                              >
                                <SelectTrigger>
                                  <SelectValue
                                    placeholder={t(
                                      "setting.modelListLoadingPlaceholder"
                                    )}
                                  />
                                </SelectTrigger>
                                <SelectContent className="max-sm:max-h-72">
                                  {modelList.map((name) => {
                                    return !isDisabledAIModel(name) ? (
                                      <SelectItem key={name} value={name}>
                                        {convertModelName(name)}
                                      </SelectItem>
                                    ) : null;
                                  })}
                                </SelectContent>
                              </Select>
                            </div>
                            <Button
                              type="button"
                              variant="outline"
                              size="icon"
                              disabled={isRefreshing}
                              onClick={() => fetchModelList()}
                            >
                              <RefreshCw
                                className={isRefreshing ? "animate-spin" : ""}
                              />
                            </Button>
                          </div>
                        </FormControl>
                      </FormItem>
                    )}
                  />
                </div>
                <div
                  className={cn("space-y-4", {
                    hidden: provider !== "pollinations",
                  })}
                >
                  <FormField
                    control={form.control}
                    name="pollinationsThinkingModel"
                    render={({ field }) => (
                      <FormItem className="from-item">
                        <FormLabel className="col-span-1">
                          <HelpTip tip={t("setting.thinkingModelTip")}>
                            {t("setting.thinkingModel")}
                            <span className="ml-1 text-red-500 max-sm:hidden">
                              *
                            </span>
                          </HelpTip>
                        </FormLabel>
                        <FormControl>
                          <div className="col-span-3 w-full">
                            <Select
                              value={field.value}
                              onValueChange={field.onChange}
                            >
                              <SelectTrigger
                                className={cn({
                                  hidden: modelList.length === 0,
                                })}
                              >
                                <SelectValue
                                  placeholder={t(
                                    "setting.modelListLoadingPlaceholder"
                                  )}
                                />
                              </SelectTrigger>
                              <SelectContent className="max-sm:max-h-72">
                                {thinkingModelList[0].length > 0 ? (
                                  <SelectGroup>
                                    <SelectLabel>
                                      {t("setting.recommendedModels")}
                                    </SelectLabel>
                                    {thinkingModelList[0].map((name) => {
                                      return !isDisabledAIModel(name) ? (
                                        <SelectItem key={name} value={name}>
                                          {convertModelName(name)}
                                        </SelectItem>
                                      ) : null;
                                    })}
                                  </SelectGroup>
                                ) : null}
                                <SelectGroup>
                                  <SelectLabel>
                                    {t("setting.basicModels")}
                                  </SelectLabel>
                                  {thinkingModelList[1].map((name) => {
                                    return !isDisabledAIModel(name) ? (
                                      <SelectItem key={name} value={name}>
                                        {convertModelName(name)}
                                      </SelectItem>
                                    ) : null;
                                  })}
                                </SelectGroup>
                              </SelectContent>
                            </Select>
                            <Button
                              className={cn("w-full", {
                                hidden: modelList.length > 0,
                              })}
                              type="button"
                              variant="outline"
                              disabled={isRefreshing}
                              onClick={() => fetchModelList()}
                            >
                              {isRefreshing ? (
                                <>
                                  <RefreshCw className="animate-spin" />{" "}
                                  {t("setting.modelListLoading")}
                                </>
                              ) : (
                                <>
                                  <RefreshCw /> {t("setting.refresh")}
                                </>
                              )}
                            </Button>
                          </div>
                        </FormControl>
                      </FormItem>
                    )}
                  />
                  <FormField
                    control={form.control}
                    name="pollinationsNetworkingModel"
                    render={({ field }) => (
                      <FormItem className="from-item">
                        <FormLabel className="col-span-1">
                          <HelpTip tip={t("setting.networkingModelTip")}>
                            {t("setting.networkingModel")}
                            <span className="ml-1 text-red-500 max-sm:hidden">
                              *
                            </span>
                          </HelpTip>
                        </FormLabel>
                        <FormControl>
                          <div className="col-span-3 w-full">
                            <Select
                              value={field.value}
                              onValueChange={field.onChange}
                            >
                              <SelectTrigger
                                className={cn({
                                  hidden: modelList.length === 0,
                                })}
                              >
                                <SelectValue
                                  placeholder={t(
                                    "setting.modelListLoadingPlaceholder"
                                  )}
                                />
                              </SelectTrigger>
                              <SelectContent className="max-sm:max-h-72">
                                {networkingModelList[0].length > 0 ? (
                                  <SelectGroup>
                                    <SelectLabel>
                                      {t("setting.recommendedModels")}
                                    </SelectLabel>
                                    {networkingModelList[0].map((name) => {
                                      return !isDisabledAIModel(name) ? (
                                        <SelectItem key={name} value={name}>
                                          {convertModelName(name)}
                                        </SelectItem>
                                      ) : null;
                                    })}
                                  </SelectGroup>
                                ) : null}
                                <SelectGroup>
                                  <SelectLabel>
                                    {t("setting.basicModels")}
                                  </SelectLabel>
                                  {networkingModelList[1].map((name) => {
                                    return !isDisabledAIModel(name) ? (
                                      <SelectItem key={name} value={name}>
                                        {convertModelName(name)}
                                      </SelectItem>
                                    ) : null;
                                  })}
                                </SelectGroup>
                              </SelectContent>
                            </Select>
                            <Button
                              className={cn("w-full", {
                                hidden: modelList.length > 0,
                              })}
                              type="button"
                              variant="outline"
                              disabled={isRefreshing}
                              onClick={() => fetchModelList()}
                            >
                              {isRefreshing ? (
                                <>
                                  <RefreshCw className="animate-spin" />{" "}
                                  {t("setting.modelListLoading")}
                                </>
                              ) : (
                                <>
                                  <RefreshCw /> {t("setting.refresh")}
                                </>
                              )}
                            </Button>
                          </div>
                        </FormControl>
                      </FormItem>
                    )}
                  />
                </div>
                <div
                  className={cn("space-y-4", {
                    hidden: provider !== "ollama",
                  })}
                >
                  <FormField
                    control={form.control}
                    name="ollamaThinkingModel"
                    render={({ field }) => (
                      <FormItem className="from-item">
                        <FormLabel className="col-span-1">
                          <HelpTip tip={t("setting.thinkingModelTip")}>
                            {t("setting.thinkingModel")}
                            <span className="ml-1 text-red-500 max-sm:hidden">
                              *
                            </span>
                          </HelpTip>
                        </FormLabel>
                        <FormControl>
                          <div className="col-span-3 flex gap-2">
                            <Input
                              className={cn("flex-1", {
                                hidden: modelList.length > 0,
                              })}
                              placeholder={t("setting.modelListPlaceholder")}
                              {...field}
                            />
                            <div
                              className={cn("flex-1", {
                                hidden: modelList.length === 0,
                              })}
                            >
                              <Select
                                defaultValue={field.value}
                                onValueChange={field.onChange}
                              >
                                <SelectTrigger>
                                  <SelectValue
                                    placeholder={t(
                                      "setting.modelListLoadingPlaceholder"
                                    )}
                                  />
                                </SelectTrigger>
                                <SelectContent className="max-sm:max-h-72">
                                  {modelList.map((name) => {
                                    return !isDisabledAIModel(name) ? (
                                      <SelectItem key={name} value={name}>
                                        {convertModelName(name)}
                                      </SelectItem>
                                    ) : null;
                                  })}
                                </SelectContent>
                              </Select>
                            </div>
                            <Button
                              type="button"
                              variant="outline"
                              size="icon"
                              disabled={isRefreshing}
                              onClick={() => fetchModelList()}
                            >
                              <RefreshCw
                                className={isRefreshing ? "animate-spin" : ""}
                              />
                            </Button>
                          </div>
                        </FormControl>
                      </FormItem>
                    )}
                  />
                  <FormField
                    control={form.control}
                    name="ollamaNetworkingModel"
                    render={({ field }) => (
                      <FormItem className="from-item">
                        <FormLabel className="col-span-1">
                          <HelpTip tip={t("setting.networkingModelTip")}>
                            {t("setting.networkingModel")}
                            <span className="ml-1 text-red-500 max-sm:hidden">
                              *
                            </span>
                          </HelpTip>
                        </FormLabel>
                        <FormControl>
                          <div className="col-span-3 w-full flex gap-2">
                            <Input
                              className={cn("flex-1", {
                                hidden: modelList.length > 0,
                              })}
                              placeholder={t("setting.modelListPlaceholder")}
                              {...field}
                            />
                            <div
                              className={cn("flex-1", {
                                hidden: modelList.length === 0,
                              })}
                            >
                              <Select
                                defaultValue={field.value}
                                onValueChange={field.onChange}
                              >
                                <SelectTrigger>
                                  <SelectValue
                                    placeholder={t(
                                      "setting.modelListLoadingPlaceholder"
                                    )}
                                  />
                                </SelectTrigger>
                                <SelectContent className="max-sm:max-h-72">
                                  {modelList.map((name) => {
                                    return !isDisabledAIModel(name) ? (
                                      <SelectItem key={name} value={name}>
                                        {convertModelName(name)}
                                      </SelectItem>
                                    ) : null;
                                  })}
                                </SelectContent>
                              </Select>
                            </div>
                            <Button
                              type="button"
                              variant="outline"
                              size="icon"
                              disabled={isRefreshing}
                              onClick={() => fetchModelList()}
                            >
                              <RefreshCw
                                className={isRefreshing ? "animate-spin" : ""}
                              />
                            </Button>
                          </div>
                        </FormControl>
                      </FormItem>
                    )}
                  />
                </div>
              </TabsContent>
              <TabsContent className="space-y-4" value="search">
                <FormField
                  control={form.control}
                  name="enableSearch"
                  render={({ field }) => (
                    <FormItem className="from-item">
                      <FormLabel className="col-span-1">
                        <HelpTip tip={t("setting.webSearchTip")}>
                          {t("setting.webSearch")}
                        </HelpTip>
                      </FormLabel>
                      <FormControl>
                        <Select
                          value={field.value}
                          onValueChange={field.onChange}
                        >
                          <SelectTrigger className="col-span-3">
                            <SelectValue />
                          </SelectTrigger>
                          <SelectContent>
                            <SelectItem value="1">
                              {t("setting.enable")}
                            </SelectItem>
                            <SelectItem value="0">
                              {t("setting.disable")}
                            </SelectItem>
                          </SelectContent>
                        </Select>
                      </FormControl>
                    </FormItem>
                  )}
                />
                <FormField
                  control={form.control}
                  name="searchProvider"
                  render={({ field }) => (
                    <FormItem className="from-item">
                      <FormLabel className="col-span-1">
                        <HelpTip tip={t("setting.searchProviderTip")}>
                          {t("setting.searchProvider")}
                        </HelpTip>
                      </FormLabel>
                      <FormControl>
                        <Select
                          value={field.value}
                          disabled={form.getValues("enableSearch") === "0"}
                          onValueChange={(value) => {
                            field.onChange(value);
                            handleSearchProviderChange(value);
                          }}
                        >
                          <SelectTrigger className="col-span-3">
                            <SelectValue />
                          </SelectTrigger>
                          <SelectContent>
                            <SelectItem value="model">
                              {t("setting.modelBuiltin")}
                            </SelectItem>
                            {!isDisabledSearchProvider("tavily") ? (
                              <SelectItem value="tavily">Tavily</SelectItem>
                            ) : null}
                            {!isDisabledSearchProvider("firecrawl") ? (
                              <SelectItem value="firecrawl">
                                Firecrawl
                              </SelectItem>
                            ) : null}
                            {!isDisabledSearchProvider("exa") &&
                            mode === "proxy" ? (
                              <SelectItem value="exa">Exa</SelectItem>
                            ) : null}
                            {!isDisabledSearchProvider("bocha") ? (
                              <SelectItem value="bocha">
                                {t("setting.bocha")}
                              </SelectItem>
                            ) : null}
                            {!isDisabledSearchProvider("searxng") ? (
                              <SelectItem value="searxng">SearXNG</SelectItem>
                            ) : null}
                          </SelectContent>
                        </Select>
                      </FormControl>
                    </FormItem>
                  )}
                />
                <div className={mode === "proxy" ? "hidden" : ""}>
                  <div
                    className={cn("space-y-4", {
                      hidden: searchProvider !== "tavily",
                    })}
                  >
                    <FormField
                      control={form.control}
                      name="tavilyApiKey"
                      render={({ field }) => (
                        <FormItem className="from-item">
                          <FormLabel className="col-span-1">
                            {t("setting.apiKeyLabel")}
                            <span className="ml-1 text-red-500 max-sm:hidden">
                              *
                            </span>
                          </FormLabel>
                          <FormControl className="col-span-3">
                            <Password
                              type="text"
                              placeholder={t("setting.searchApiKeyPlaceholder")}
                              disabled={form.getValues("enableSearch") === "0"}
                              {...field}
                            />
                          </FormControl>
                        </FormItem>
                      )}
                    />
                    <FormField
                      control={form.control}
                      name="tavilyApiProxy"
                      render={({ field }) => (
                        <FormItem className="from-item">
                          <FormLabel className="col-span-1">
                            {t("setting.apiUrlLabel")}
                          </FormLabel>
                          <FormControl className="col-span-3">
                            <Input
                              placeholder={TAVILY_BASE_URL}
                              disabled={form.getValues("enableSearch") === "0"}
                              {...field}
                            />
                          </FormControl>
                        </FormItem>
                      )}
                    />
                  </div>
                  <div
                    className={cn("space-y-4", {
                      hidden: searchProvider !== "firecrawl",
                    })}
                  >
                    <FormField
                      control={form.control}
                      name="firecrawlApiKey"
                      render={({ field }) => (
                        <FormItem className="from-item">
                          <FormLabel className="col-span-1">
                            {t("setting.apiKeyLabel")}
                            <span className="ml-1 text-red-500 max-sm:hidden">
                              *
                            </span>
                          </FormLabel>
                          <FormControl className="col-span-3">
                            <Password
                              type="text"
                              placeholder={t("setting.searchApiKeyPlaceholder")}
                              disabled={form.getValues("enableSearch") === "0"}
                              {...field}
                            />
                          </FormControl>
                        </FormItem>
                      )}
                    />
                    <FormField
                      control={form.control}
                      name="firecrawlApiProxy"
                      render={({ field }) => (
                        <FormItem className="from-item">
                          <FormLabel className="col-span-1">
                            {t("setting.apiUrlLabel")}
                          </FormLabel>
                          <FormControl className="col-span-3">
                            <Input
                              placeholder={FIRECRAWL_BASE_URL}
                              disabled={form.getValues("enableSearch") === "0"}
                              {...field}
                            />
                          </FormControl>
                        </FormItem>
                      )}
                    />
                  </div>
                  <div
                    className={cn("space-y-4", {
                      hidden: searchProvider !== "exa",
                    })}
                  >
                    <FormField
                      control={form.control}
                      name="exaApiKey"
                      render={({ field }) => (
                        <FormItem className="from-item">
                          <FormLabel className="col-span-1">
                            {t("setting.apiKeyLabel")}
                            <span className="ml-1 text-red-500 max-sm:hidden">
                              *
                            </span>
                          </FormLabel>
                          <FormControl className="col-span-3">
                            <Password
                              type="text"
                              placeholder={t("setting.searchApiKeyPlaceholder")}
                              disabled={form.getValues("enableSearch") === "0"}
                              {...field}
                            />
                          </FormControl>
                        </FormItem>
                      )}
                    />
                    <FormField
                      control={form.control}
                      name="exaApiProxy"
                      render={({ field }) => (
                        <FormItem className="from-item">
                          <FormLabel className="col-span-1">
                            {t("setting.apiUrlLabel")}
                          </FormLabel>
                          <FormControl className="col-span-3">
                            <Input
                              placeholder={EXA_BASE_URL}
                              disabled={form.getValues("enableSearch") === "0"}
                              {...field}
                            />
                          </FormControl>
                        </FormItem>
                      )}
                    />
                  </div>
                  <div
                    className={cn("space-y-4", {
                      hidden: searchProvider !== "bocha",
                    })}
                  >
                    <FormField
                      control={form.control}
                      name="bochaApiKey"
                      render={({ field }) => (
                        <FormItem className="from-item">
                          <FormLabel className="col-span-1">
                            {t("setting.apiKeyLabel")}
                            <span className="ml-1 text-red-500 max-sm:hidden">
                              *
                            </span>
                          </FormLabel>
                          <FormControl className="col-span-3">
                            <Password
                              type="text"
                              placeholder={t("setting.searchApiKeyPlaceholder")}
                              disabled={form.getValues("enableSearch") === "0"}
                              {...field}
                            />
                          </FormControl>
                        </FormItem>
                      )}
                    />
                    <FormField
                      control={form.control}
                      name="bochaApiProxy"
                      render={({ field }) => (
                        <FormItem className="from-item">
                          <FormLabel className="col-span-1">
                            {t("setting.apiUrlLabel")}
                          </FormLabel>
                          <FormControl className="col-span-3">
                            <Input
                              placeholder={BOCHA_BASE_URL}
                              disabled={form.getValues("enableSearch") === "0"}
                              {...field}
                            />
                          </FormControl>
                        </FormItem>
                      )}
                    />
                  </div>
                  <div
                    className={cn("space-y-4", {
                      hidden: searchProvider !== "searxng",
                    })}
                  >
                    <FormField
                      control={form.control}
                      name="searxngApiProxy"
                      render={({ field }) => (
                        <FormItem className="from-item">
                          <FormLabel className="col-span-1">
                            {t("setting.apiUrlLabel")}
                          </FormLabel>
                          <FormControl className="col-span-3">
                            <Input
                              placeholder={SEARXNG_BASE_URL}
                              disabled={form.getValues("enableSearch") === "0"}
                              {...field}
                            />
                          </FormControl>
                        </FormItem>
                      )}
                    />
                    <FormField
                      control={form.control}
                      name="searxngScope"
                      render={({ field }) => (
                        <FormItem className="from-item">
                          <FormLabel className="col-span-1">
                            {t("setting.searchScope")}
                          </FormLabel>
                          <FormControl className="col-span-3">
                            <Select
                              value={field.value}
                              onValueChange={field.onChange}
                            >
                              <SelectTrigger className="col-span-3">
                                <SelectValue />
                              </SelectTrigger>
                              <SelectContent>
                                <SelectItem value="all">
                                  {t("setting.all")}
                                </SelectItem>
                                <SelectItem value="academic">
                                  {t("setting.academic")}
                                </SelectItem>
                              </SelectContent>
                            </Select>
                          </FormControl>
                        </FormItem>
                      )}
                    />
                  </div>
                </div>
                <FormField
                  control={form.control}
                  name="parallelSearch"
                  render={({ field }) => (
                    <FormItem className="from-item">
                      <FormLabel className="col-span-1">
                        <HelpTip tip={t("setting.parallelSearchTip")}>
                          {t("setting.parallelSearch")}
                        </HelpTip>
                      </FormLabel>
                      <FormControl className="col-span-3">
                        <div className="flex h-9">
                          <Slider
                            className="flex-1"
                            value={[field.value]}
                            max={5}
                            min={1}
                            step={1}
                            disabled={form.getValues("enableSearch") === "0"}
                            onValueChange={(values) =>
                              field.onChange(values[0])
                            }
                          />
                          <span className="w-[14%] text-center text-sm leading-10">
                            {field.value}
                          </span>
                        </div>
                      </FormControl>
                    </FormItem>
                  )}
                />
                <FormField
                  control={form.control}
                  name="searchMaxResult"
                  render={({ field }) => (
                    <FormItem className="from-item">
                      <FormLabel className="col-span-1">
                        <HelpTip tip={t("setting.searchResultsTip")}>
                          {t("setting.searchResults")}
                        </HelpTip>
                      </FormLabel>
                      <FormControl className="col-span-3">
                        <div className="flex h-9">
                          <Slider
                            className="flex-1"
                            value={[field.value]}
                            max={10}
                            min={1}
                            step={1}
                            disabled={form.getValues("enableSearch") === "0"}
                            onValueChange={(values) =>
                              field.onChange(values[0])
                            }
                          />
                          <span className="w-[14%] text-center text-sm leading-10">
                            {field.value}
                          </span>
                        </div>
                      </FormControl>
                    </FormItem>
                  )}
                />
              </TabsContent>
              <TabsContent className="space-y-4" value="general">
                <FormField
                  control={form.control}
                  name="language"
                  render={({ field }) => (
                    <FormItem className="from-item">
                      <FormLabel className="col-span-1">
                        <HelpTip tip={t("setting.languageTip")}>
                          {t("setting.language")}
                        </HelpTip>
                      </FormLabel>
                      <FormControl>
                        <Select
                          value={field.value}
                          onValueChange={field.onChange}
                        >
                          <SelectTrigger className="col-span-3">
                            <SelectValue />
                          </SelectTrigger>
                          <SelectContent>
<<<<<<< HEAD
                            {Object.entries(locales).map(([code, name]) => {
                              return (
                                <SelectItem key={code} value={code}>
                                  {name}
                                </SelectItem>
                              );
                            })}
=======
                            <SelectItem value="en-US">English</SelectItem>
                            <SelectItem value="zh-CN">简体中文</SelectItem>
                            <SelectItem value="es-ES">Español</SelectItem>
>>>>>>> efc9ae0b
                          </SelectContent>
                        </Select>
                      </FormControl>
                    </FormItem>
                  )}
                />
                <FormField
                  control={form.control}
                  name="theme"
                  render={({ field }) => (
                    <FormItem className="from-item">
                      <FormLabel className="col-span-1">{t("theme")}</FormLabel>
                      <FormControl>
                        <Select
                          value={field.value}
                          onValueChange={field.onChange}
                        >
                          <SelectTrigger className="col-span-3">
                            <SelectValue />
                          </SelectTrigger>
                          <SelectContent>
                            <SelectItem value="system">
                              {t("setting.system")}
                            </SelectItem>
                            <SelectItem value="light">
                              {t("setting.light")}
                            </SelectItem>
                            <SelectItem value="dark">
                              {t("setting.dark")}
                            </SelectItem>
                          </SelectContent>
                        </Select>
                      </FormControl>
                    </FormItem>
                  )}
                />
                <FormField
                  control={form.control}
                  name="debug"
                  render={({ field }) => (
                    <FormItem className="from-item">
                      <FormLabel className="col-span-1">
                        <HelpTip tip={t("setting.debugTip")}>
                          {t("setting.debug")}
                        </HelpTip>
                      </FormLabel>
                      <FormControl>
                        <Select {...field} onValueChange={field.onChange}>
                          <SelectTrigger className="col-span-3">
                            <SelectValue />
                          </SelectTrigger>
                          <SelectContent>
                            <SelectItem value="enable">
                              {t("setting.enable")}
                            </SelectItem>
                            <SelectItem value="disable">
                              {t("setting.disable")}
                            </SelectItem>
                          </SelectContent>
                        </Select>
                      </FormControl>
                    </FormItem>
                  )}
                />
                <div className="from-item">
                  <Label>
                    <HelpTip tip={t("setting.PWATip")}>
                      {t("setting.PWA")}
                    </HelpTip>
                  </Label>
                  <Button
                    className="col-span-3"
                    type="button"
                    variant="ghost"
                    onClick={() => installPWA()}
                  >
                    <MonitorDown className="mr-1.5 h-4 w-4" />
                    {t("setting.installlPWA")}
                  </Button>
                </div>
                <div className="from-item">
                  <Label>{t("setting.version")}</Label>
                  <div className="col-span-3 text-center leading-9">
                    {`v${VERSION}`}
                    <small className="ml-1">
                      (
                      <a
                        className="hover:underline hover:underline-offset-4 hover:text-blue-500"
                        href="https://github.com/u14app/deep-research"
                        target="_blank"
                      >
                        {t("setting.checkForUpdate")}
                      </a>
                      )
                    </small>
                  </div>
                </div>
                <div className="from-item">
                  <Label>{t("setting.resetSetting")}</Label>
                  <Button
                    className="col-span-3 hover:text-red-500"
                    type="button"
                    variant="ghost"
                    onClick={() => handleReset()}
                  >
                    {t("setting.resetAllSettings")}
                  </Button>
                </div>
              </TabsContent>
            </Tabs>
          </form>
        </Form>
        <DialogFooter className="mt-2 flex-row sm:justify-between sm:space-x-0 gap-3">
          <Button className="flex-1" variant="outline" onClick={onClose}>
            {t("setting.cancel")}
          </Button>
          <Button
            className="flex-1"
            type="submit"
            onClick={form.handleSubmit(handleSubmit)}
          >
            {t("setting.save")}
          </Button>
        </DialogFooter>
      </DialogContent>
    </Dialog>
  );
}

export default Setting;<|MERGE_RESOLUTION|>--- conflicted
+++ resolved
@@ -5,7 +5,6 @@
   useCallback,
   useMemo,
   type ReactNode,
-  useEffect,
 } from "react";
 import { useTranslation } from "react-i18next";
 import { usePWAInstall } from "react-use-pwa-install";
@@ -209,7 +208,6 @@
   const { mode, provider, searchProvider, update } = useSettingStore();
   const { modelList, refresh } = useModel();
   const pwaInstall = usePWAInstall();
-  const [unprotected, setUnprotected] = useState<boolean>(false);
   const [isRefreshing, setIsRefreshing] = useState<boolean>(false);
 
   const thinkingModelList = useMemo(() => {
@@ -349,13 +347,6 @@
       },
     });
   }
-
-  useEffect(() => {
-    if (modelList.length > 0) {
-      const { accessPassword } = useSettingStore.getState();
-      if (accessPassword === "") setUnprotected(true);
-    }
-  }, [modelList]);
 
   useLayoutEffect(() => {
     if (open && !preLoading) {
@@ -1107,18 +1098,15 @@
                         <FormLabel className="col-span-1">
                           <HelpTip tip={t("setting.accessPasswordTip")}>
                             {t("setting.accessPassword")}
-                            {!unprotected ? (
-                              <span className="ml-1 text-red-500 max-sm:hidden">
-                                *
-                              </span>
-                            ) : null}
+                            <span className="ml-1 text-red-500 max-sm:hidden">
+                              *
+                            </span>
                           </HelpTip>
                         </FormLabel>
                         <FormControl className="col-span-3">
                           <Password
                             type="text"
                             placeholder={t("setting.accessPasswordPlaceholder")}
-                            disabled={unprotected}
                             {...field}
                             onBlur={() =>
                               updateSetting(
@@ -3181,7 +3169,6 @@
                             <SelectValue />
                           </SelectTrigger>
                           <SelectContent>
-<<<<<<< HEAD
                             {Object.entries(locales).map(([code, name]) => {
                               return (
                                 <SelectItem key={code} value={code}>
@@ -3189,11 +3176,6 @@
                                 </SelectItem>
                               );
                             })}
-=======
-                            <SelectItem value="en-US">English</SelectItem>
-                            <SelectItem value="zh-CN">简体中文</SelectItem>
-                            <SelectItem value="es-ES">Español</SelectItem>
->>>>>>> efc9ae0b
                           </SelectContent>
                         </Select>
                       </FormControl>
